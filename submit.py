--- conflicted
+++ resolved
@@ -10,6 +10,8 @@
 import getpass
 import subprocess as sp
 from datetime import datetime
+
+PYVER = sys.version_info.major
 
 class Submit():
     mode     = "slurm"         # Or "pbs"
@@ -264,46 +266,6 @@
     def decorateScript(self, infile, out):
         dirtag = DEFAULTS[self.mode]['directive']
         inHeader = True
-<<<<<<< HEAD
-        with open(outfile, "w") as out:
-            with open(infile, "r") as inf:
-                for row in inf:
-                    if inHeader:
-                        srow = row.strip()
-                        if len(srow) == 0 or srow.startswith("#!") or srow.startswith(dirtag):
-                            pass
-                        else:
-                            inHeader = False
-                            out.write("\necho Commandline: " + " ".join(self.trueArgs) + "\n")
-                            out.write("echo Started: `date`\n\n")
-                    out.write(row)
-                out.write("_RETCODE=$?\n")
-                if self.doneFile:
-                    p = self.doneFile.find("@")
-                    if p >= 0:
-                        self.doneFile = self.doneFile[0:p] + DEFAULTS[self.mode]['jobid'] + self.doneFile[p+1:]
-                    #out.write("touch " + self.doneFile + "\n")
-                    out.write("echo $_RETCODE > {}\n".format(self.doneFile))
-                out.write("echo Terminated: `date`\nexit $_RETCODE\n")
-
-    def resolveScriptName(self, scriptName):
-        if not os.path.isfile(scriptName):
-            scriptName = self.scriptLibrary + "/" + scriptName
-            if not os.path.isfile(scriptName):
-                sys.stderr.write("Error: script `{}' not found either in current directory or in script library!\n(Script library: {})\n".format(scriptName, self.scriptLibrary))
-                return (False, False)
-        if self.trueArgs:
-            #decName = self.trueArgs[0] + ".IN"
-            #print (scriptName, self.trueArgs[0])
-            scriptFile = os.path.split(self.trueArgs[0])[1]
-            decName = mkstemp(prefix=scriptFile + "_", dir=".")[1]
-        else:
-            decName = False
-        #print (scriptName, decName)
-        return (scriptName, decName)
-
-    def makeCmdline(self, name):
-=======
         with open(infile, "r") as inf:
             for row in inf:
                 if inHeader:
@@ -334,7 +296,6 @@
         return False
 
     def makeCmdline(self):
->>>>>>> 219fb99f
         origName = self.trueArgs[0]
         filename = os.path.split(origName)[1]
         # print (name, origName, filename)
@@ -364,7 +325,10 @@
             pass
 
     def submitScript(self, cmdline, script):
-        proc = sp.Popen(cmdline, shell="True", stdin=sp.PIPE, stdout=sp.PIPE, stderr=sp.PIPE, encoding='utf8')
+        if PYVER == 3:
+            proc = sp.Popen(cmdline, shell="True", stdin=sp.PIPE, stdout=sp.PIPE, stderr=sp.PIPE, encoding='utf8')
+        else:
+            proc = sp.Popen(cmdline, shell="True", stdin=sp.PIPE, stdout=sp.PIPE, stderr=sp.PIPE)
         if self.decorate:
             self.decorateScript(script, proc.stdin)
         else:
@@ -378,22 +342,12 @@
         origScript = self.resolveScriptName(self.trueArgs[0])
         if origScript:
             self.readOptions()
-<<<<<<< HEAD
-            cmdline = self.makeCmdline(toRun)
+            cmdline = self.makeCmdline()
             if self.debug > 0:
                 sys.stderr.write("Executing: " + cmdline + "\n")
-=======
-            cmdline = self.makeCmdline()
-            sys.stderr.write("Executing: " + cmdline + "\n")
->>>>>>> 219fb99f
             if not self.dry:
                 jobid = self.submitScript(cmdline, origScript)
                 sys.stdout.write(jobid + "\n")
-<<<<<<< HEAD
-                self.writeLogEntry(toRun, jobid)
-            if self.decorate and self.debug < 2:
-                os.remove(decScript)
-=======
             self.writeLogEntry(origScript, jobid)
 
     # def main(self):
@@ -421,7 +375,6 @@
     #             self.writeLogEntry(toRun, jobid)
     #         if self.decorate and self.debug < 2:
     #             os.remove(decScript)
->>>>>>> 219fb99f
 
     ### Additional commands
 
@@ -478,7 +431,7 @@
                     sys.stdout.write(" " + a)
 
     def lookupJobs(self, jobids):
-        subprocess.call("for j in {}; do grep -w $j {}; done".format(" ".join(jobids), self.logFile), shell=True)
+        sp.call("for j in {}; do grep -w $j {}; done".format(" ".join(jobids), self.logFile), shell=True)
 
 ### PBS support
 
